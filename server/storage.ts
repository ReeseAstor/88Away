import {
  sessions,
  users,
  projects,
  characters,
  worldbuildingEntries,
  timelineEvents,
  documents,
  documentVersions,
  documentBranches,
  branchMergeEvents,
  projectCollaborators,
  aiGenerations,
  documentCollaborationStates,
  documentComments,
  collaborationPresence,
  notifications,
  activities,
  prompts,
  userFavoritePrompts,
<<<<<<< HEAD
  kdpMetadata,
  romanceSeries,
=======
  ocrRecords,
>>>>>>> 9e763bdf
  type User,
  type UpsertUser,
  type Project,
  type InsertProject,
  type Character,
  type InsertCharacter,
  type WorldbuildingEntry,
  type InsertWorldbuildingEntry,
  type TimelineEvent,
  type InsertTimelineEvent,
  type Document,
  type InsertDocument,
  type DocumentVersion,
  type InsertDocumentVersion,
  type DocumentBranch,
  type InsertDocumentBranch,
  type BranchMergeEvent,
  type InsertBranchMergeEvent,
  type ProjectCollaborator,
  type InsertProjectCollaborator,
  type AiGeneration,
  type ProjectWithCollaborators,
  type DocumentWithVersions,
  type DocumentBranchWithVersions,
  type DocumentCollaborationState,
  type DocumentComment,
  type InsertDocumentComment,
  type CollaborationPresence,
  type InsertCollaborationPresence,
  type Notification,
  type InsertNotification,
  type OnboardingProgress,
  type Activity,
  type InsertActivity,
  type SearchResult,
  type Prompt,
  type UserFavoritePrompt,
<<<<<<< HEAD
  type KdpMetadata,
  type InsertKdpMetadata,
  type RomanceSeries,
  type InsertRomanceSeries,
=======
  type OCRRecord,
  type InsertOCRRecord,
>>>>>>> 9e763bdf
} from "@shared/schema";
import { calculateWordCount } from "@shared/utils";
import { db } from "./db";
import { eq, and, desc, asc, lt, sql, or, inArray } from "drizzle-orm";

export interface IStorage {
  // Session operations
  getSession(sessionId: string): Promise<{ sid: string; sess: any; expire: Date } | undefined>;
  
  // User operations (mandatory for Replit Auth)
  getUser(id: string): Promise<User | undefined>;
  upsertUser(user: UpsertUser): Promise<User>;
  updateUserStripeInfo(userId: string, customerId: string, subscriptionId: string): Promise<User>;
  getUserOnboarding(userId: string): Promise<OnboardingProgress | undefined>;
  updateUserOnboarding(userId: string, progress: Partial<OnboardingProgress>): Promise<User>;

  // Project operations
  getUserProjects(userId: string): Promise<Project[]>;
  getProject(id: string): Promise<ProjectWithCollaborators | undefined>;
  createProject(project: InsertProject, ownerId: string): Promise<Project>;
  updateProject(id: string, updates: Partial<InsertProject>): Promise<Project>;
  deleteProject(id: string): Promise<void>;

  // Collaboration operations
  addProjectCollaborator(data: InsertProjectCollaborator): Promise<ProjectCollaborator>;
  removeProjectCollaborator(projectId: string, userId: string): Promise<void>;
  getUserRole(projectId: string, userId: string): Promise<string | undefined>;

  // Character operations
  getProjectCharacters(projectId: string): Promise<Character[]>;
  getCharacter(id: string): Promise<Character | undefined>;
  createCharacter(character: InsertCharacter): Promise<Character>;
  updateCharacter(id: string, updates: Partial<InsertCharacter>): Promise<Character>;
  deleteCharacter(id: string): Promise<void>;

  // Worldbuilding operations
  getProjectWorldbuilding(projectId: string): Promise<WorldbuildingEntry[]>;
  getWorldbuildingEntry(id: string): Promise<WorldbuildingEntry | undefined>;
  createWorldbuildingEntry(entry: InsertWorldbuildingEntry): Promise<WorldbuildingEntry>;
  updateWorldbuildingEntry(id: string, updates: Partial<InsertWorldbuildingEntry>): Promise<WorldbuildingEntry>;
  deleteWorldbuildingEntry(id: string): Promise<void>;

  // Timeline operations
  getProjectTimeline(projectId: string): Promise<TimelineEvent[]>;
  getTimelineEvent(id: string): Promise<TimelineEvent | undefined>;
  createTimelineEvent(event: InsertTimelineEvent): Promise<TimelineEvent>;
  updateTimelineEvent(id: string, updates: Partial<InsertTimelineEvent>): Promise<TimelineEvent>;
  deleteTimelineEvent(id: string): Promise<void>;
  reorderTimelineEvents(projectId: string, eventId: string, newIndex: number, newDate?: string): Promise<TimelineEvent>;

  // Document operations
  getProjectDocuments(projectId: string): Promise<Document[]>;
  getDocument(id: string): Promise<DocumentWithVersions | undefined>;
  createDocument(document: InsertDocument & { authorId: string }): Promise<Document>;
  updateDocument(id: string, updates: Partial<InsertDocument>, authorId: string): Promise<Document>;
  deleteDocument(id: string): Promise<void>;

  // AI generation operations
  saveAiGeneration(generation: {
    projectId: string;
    userId: string;
    persona: string;
    prompt: string;
    response: string;
    metadata?: any;
  }): Promise<AiGeneration>;
  getUserAiGenerations(userId: string, limit?: number): Promise<AiGeneration[]>;
  getUserAiUsage(userId: string, startDate: Date): Promise<{
    count: number;
    totalTokens: number;
  }>;

  // Analysis cache operations
  saveAnalysisCache(key: string, data: any): Promise<void>;
  getAnalysisCache(key: string): Promise<{ data: any; timestamp: Date } | undefined>;
  clearAnalysisCache(projectId: string): Promise<void>;

  // Comment CRUD operations
  createComment(documentId: string, authorId: string, content: string, range?: { start: number; end: number }): Promise<DocumentComment>;
  getDocumentComments(documentId: string): Promise<DocumentComment[]>;
  updateComment(commentId: string, updates: { content?: string; resolved?: boolean }): Promise<DocumentComment>;
  deleteComment(commentId: string): Promise<void>;
  resolveComment(commentId: string): Promise<DocumentComment>;

  // Collaboration state persistence
  saveCollaborationState(documentId: string, ydocState: string): Promise<DocumentCollaborationState>;
  getCollaborationState(documentId: string): Promise<DocumentCollaborationState | undefined>;

  // Presence management
  updatePresence(projectId: string, userId: string, documentId: string | null, status: 'online' | 'offline' | 'away', cursorPos?: { line: number; column: number }, color?: string): Promise<CollaborationPresence>;
  getProjectPresence(projectId: string): Promise<CollaborationPresence[]>;
  cleanupStalePresence(): Promise<void>;

  // Branch operations
  createBranch(documentId: string, name: string, description: string | null, parentBranchId: string | null, userId: string): Promise<DocumentBranch>;
  getBranches(documentId: string): Promise<DocumentBranch[]>;
  getBranch(branchId: string): Promise<DocumentBranch | undefined>;
  updateBranch(branchId: string, updates: Partial<InsertDocumentBranch>): Promise<DocumentBranch>;
  deleteBranch(branchId: string): Promise<void>;
  getBranchHead(branchId: string): Promise<DocumentVersion | undefined>;

  // Version operations
  createBranchVersion(branchId: string, content: string, ydocState: string | null, userId: string, wordCount?: number): Promise<DocumentVersion>;
  getBranchVersions(branchId: string, limit?: number): Promise<DocumentVersion[]>;
  getVersion(versionId: string): Promise<DocumentVersion | undefined>;
  rollbackBranch(branchId: string, targetVersionId: string, userId: string): Promise<DocumentVersion>;

  // Merge operations
  createMergeEvent(sourceBranchId: string, targetBranchId: string, userId: string): Promise<BranchMergeEvent>;
  updateMergeEvent(mergeEventId: string, status: 'pending' | 'completed' | 'failed' | 'conflicted', metadata?: any): Promise<BranchMergeEvent>;
  getMergeEvents(documentId: string): Promise<BranchMergeEvent[]>;
  findCommonAncestor(branch1Id: string, branch2Id: string): Promise<DocumentVersion | undefined>;

  // Template operations
  applyProjectTemplate(projectId: string, template: string, authorId: string): Promise<void>;

  // Notifications
  getNotifications(userId: string, limit?: number): Promise<Notification[]>;
  getUnreadNotificationCount(userId: string): Promise<number>;
  markNotificationAsRead(notificationId: string, userId: string): Promise<void>;
  markAllNotificationsAsRead(userId: string): Promise<void>;
  createNotification(notification: InsertNotification): Promise<Notification>;
  deleteNotification(notificationId: string, userId: string): Promise<void>;

  // Activities
  getProjectActivities(projectId: string, limit?: number): Promise<Activity[]>;
  createActivity(activity: InsertActivity): Promise<Activity>;

  // Search
  searchContent(userId: string, query: string, limit?: number): Promise<SearchResult[]>;

  // Prompt methods
  getAllPrompts(): Promise<Prompt[]>;
  getPromptsByCategory(category: string): Promise<Prompt[]>;
  getPromptsByPersona(persona: string): Promise<Prompt[]>;
  getFeaturedPrompts(): Promise<Prompt[]>;
  searchPrompts(query: string): Promise<Prompt[]>;
  incrementPromptUsage(promptId: number): Promise<void>;

  // User favorites methods
  getUserFavoritePrompts(userId: string): Promise<Prompt[]>;
  addFavoritePrompt(userId: string, promptId: number): Promise<UserFavoritePrompt>;
  removeFavoritePrompt(userId: string, promptId: number): Promise<void>;

<<<<<<< HEAD
  // KDP Metadata operations
  createKDPMetadata(metadata: InsertKdpMetadata): Promise<KdpMetadata>;
  getKDPMetadata(bookId: string): Promise<KdpMetadata | undefined>;
  updateKDPMetadata(bookId: string, updates: Partial<InsertKdpMetadata>): Promise<KdpMetadata>;
  deleteKDPMetadata(bookId: string): Promise<void>;
  getProjectKDPMetadata(projectId: string): Promise<KdpMetadata[]>;

  // Romance Series operations
  getUserRomanceSeries(userId: string): Promise<RomanceSeries[]>;
  createRomanceSeries(series: InsertRomanceSeries): Promise<RomanceSeries>;
  updateRomanceSeries(seriesId: string, updates: Partial<InsertRomanceSeries>): Promise<RomanceSeries>;
  deleteRomanceSeries(seriesId: string): Promise<void>;
=======
  // OCR methods
  createOCRRecord(data: { userId: string; projectId?: string; expertMode?: string; extractedText: string; metadata: any }): Promise<any>;
  getOCRHistory(userId: string, projectId?: string, limit?: number): Promise<any[]>;
  
  // AI Usage tracking
  getUserAIUsageCount(userId: string): Promise<number>;
  incrementAIUsage(userId: string, projectId: string | null, type: string): Promise<void>;
  
  // Analysis cache
  getAnalysisCache(key: string): Promise<any | null>;
  setAnalysisCache(key: string, data: any): Promise<void>;
>>>>>>> 9e763bdf
}

export class DatabaseStorage implements IStorage {
  // Session operations
  async getSession(sessionId: string): Promise<{ sid: string; sess: any; expire: Date } | undefined> {
    const [session] = await db.select().from(sessions).where(eq(sessions.sid, sessionId));
    return session;
  }

  // User operations
  async getUser(id: string): Promise<User | undefined> {
    const [user] = await db.select().from(users).where(eq(users.id, id));
    return user;
  }

  async upsertUser(userData: UpsertUser): Promise<User> {
    const [user] = await db
      .insert(users)
      .values(userData)
      .onConflictDoUpdate({
        target: users.id,
        set: {
          ...userData,
          updatedAt: new Date(),
        },
      })
      .returning();
    return user;
  }

  async updateUserStripeInfo(userId: string, customerId: string, subscriptionId: string): Promise<User> {
    const [user] = await db
      .update(users)
      .set({
        stripeCustomerId: customerId,
        stripeSubscriptionId: subscriptionId,
        updatedAt: new Date(),
      })
      .where(eq(users.id, userId))
      .returning();
    return user;
  }

  async getUserOnboarding(userId: string): Promise<OnboardingProgress | undefined> {
    const [user] = await db.select().from(users).where(eq(users.id, userId));
    return user?.onboardingProgress as OnboardingProgress | undefined;
  }

  async updateUserOnboarding(userId: string, progress: Partial<OnboardingProgress>): Promise<User> {
    const [user] = await db.select().from(users).where(eq(users.id, userId));
    
    const currentProgress = user?.onboardingProgress as OnboardingProgress | null;
    const updatedProgress: OnboardingProgress = {
      welcomeShown: progress.welcomeShown ?? currentProgress?.welcomeShown ?? false,
      steps: {
        createProject: progress.steps?.createProject ?? currentProgress?.steps?.createProject ?? false,
        useAI: progress.steps?.useAI ?? currentProgress?.steps?.useAI ?? false,
        addCharacter: progress.steps?.addCharacter ?? currentProgress?.steps?.addCharacter ?? false,
        viewAnalytics: progress.steps?.viewAnalytics ?? currentProgress?.steps?.viewAnalytics ?? false,
        tryExport: progress.steps?.tryExport ?? currentProgress?.steps?.tryExport ?? false,
      },
      tourCompleted: progress.tourCompleted ?? currentProgress?.tourCompleted ?? false,
    };

    const allStepsComplete = Object.values(updatedProgress.steps).every(step => step === true);

    const [updatedUser] = await db
      .update(users)
      .set({
        onboardingProgress: updatedProgress,
        hasCompletedOnboarding: allStepsComplete && updatedProgress.tourCompleted,
        updatedAt: new Date(),
      })
      .where(eq(users.id, userId))
      .returning();
    
    return updatedUser;
  }

  // Project operations
  async getUserProjects(userId: string): Promise<Project[]> {
    const ownedProjects = await db
      .select()
      .from(projects)
      .where(eq(projects.ownerId, userId))
      .orderBy(desc(projects.updatedAt));

    const collaboratedProjects = await db
      .select({
        id: projects.id,
        title: projects.title,
        description: projects.description,
        genre: projects.genre,
        targetWordCount: projects.targetWordCount,
        currentWordCount: projects.currentWordCount,
        deadline: projects.deadline,
        ownerId: projects.ownerId,
        createdAt: projects.createdAt,
        updatedAt: projects.updatedAt,
      })
      .from(projects)
      .innerJoin(projectCollaborators, eq(projects.id, projectCollaborators.projectId))
      .where(eq(projectCollaborators.userId, userId))
      .orderBy(desc(projects.updatedAt));

    // Combine and deduplicate
    const allProjects = [...ownedProjects, ...collaboratedProjects];
    const uniqueProjects = allProjects.filter((project, index, self) =>
      index === self.findIndex(p => p.id === project.id)
    );

    return uniqueProjects;
  }

  async getProject(id: string): Promise<ProjectWithCollaborators | undefined> {
    const [project] = await db.select().from(projects).where(eq(projects.id, id));
    if (!project) return undefined;

    const collaborators = await db
      .select({
        id: projectCollaborators.id,
        projectId: projectCollaborators.projectId,
        userId: projectCollaborators.userId,
        role: projectCollaborators.role,
        createdAt: projectCollaborators.createdAt,
        user: {
          id: users.id,
          email: users.email,
          firstName: users.firstName,
          lastName: users.lastName,
          profileImageUrl: users.profileImageUrl,
          stripeCustomerId: users.stripeCustomerId,
          stripeSubscriptionId: users.stripeSubscriptionId,
          subscriptionStatus: users.subscriptionStatus,
          subscriptionPlan: users.subscriptionPlan,
          createdAt: users.createdAt,
          updatedAt: users.updatedAt,
        },
      })
      .from(projectCollaborators)
      .innerJoin(users, eq(projectCollaborators.userId, users.id))
      .where(eq(projectCollaborators.projectId, id));

    const projectCharacters = await db
      .select()
      .from(characters)
      .where(eq(characters.projectId, id))
      .orderBy(asc(characters.name));

    const projectWorldbuilding = await db
      .select()
      .from(worldbuildingEntries)
      .where(eq(worldbuildingEntries.projectId, id))
      .orderBy(asc(worldbuildingEntries.title));

    const projectTimeline = await db
      .select()
      .from(timelineEvents)
      .where(eq(timelineEvents.projectId, id))
      .orderBy(asc(timelineEvents.date));

    const projectDocuments = await db
      .select()
      .from(documents)
      .where(eq(documents.projectId, id))
      .orderBy(asc(documents.orderIndex));

    return {
      ...project,
      collaborators,
      characters: projectCharacters,
      worldbuildingEntries: projectWorldbuilding,
      timelineEvents: projectTimeline,
      documents: projectDocuments,
    };
  }

  async createProject(project: InsertProject, ownerId: string): Promise<Project> {
    const [newProject] = await db
      .insert(projects)
      .values({ ...project, ownerId })
      .returning();
    return newProject;
  }

  async updateProject(id: string, updates: Partial<InsertProject>): Promise<Project> {
    const [updated] = await db
      .update(projects)
      .set({ ...updates, updatedAt: new Date() })
      .where(eq(projects.id, id))
      .returning();
    return updated;
  }

  async deleteProject(id: string): Promise<void> {
    await db.delete(projects).where(eq(projects.id, id));
  }

  // Collaboration operations
  async addProjectCollaborator(data: InsertProjectCollaborator): Promise<ProjectCollaborator> {
    const [collaborator] = await db
      .insert(projectCollaborators)
      .values(data)
      .returning();
    return collaborator;
  }

  async removeProjectCollaborator(projectId: string, userId: string): Promise<void> {
    await db
      .delete(projectCollaborators)
      .where(
        and(
          eq(projectCollaborators.projectId, projectId),
          eq(projectCollaborators.userId, userId)
        )
      );
  }

  async getUserRole(projectId: string, userId: string): Promise<string | undefined> {
    const [collaborator] = await db
      .select({ role: projectCollaborators.role })
      .from(projectCollaborators)
      .where(
        and(
          eq(projectCollaborators.projectId, projectId),
          eq(projectCollaborators.userId, userId)
        )
      );
    return collaborator?.role;
  }

  // Character operations
  async getProjectCharacters(projectId: string): Promise<Character[]> {
    return await db
      .select()
      .from(characters)
      .where(eq(characters.projectId, projectId))
      .orderBy(asc(characters.name));
  }

  async getCharacter(id: string): Promise<Character | undefined> {
    const [character] = await db.select().from(characters).where(eq(characters.id, id));
    return character;
  }

  async createCharacter(character: InsertCharacter): Promise<Character> {
    const [newCharacter] = await db
      .insert(characters)
      .values(character)
      .returning();
    return newCharacter;
  }

  async updateCharacter(id: string, updates: Partial<InsertCharacter>): Promise<Character> {
    const [updated] = await db
      .update(characters)
      .set({ ...updates, updatedAt: new Date() })
      .where(eq(characters.id, id))
      .returning();
    return updated;
  }

  async deleteCharacter(id: string): Promise<void> {
    await db.delete(characters).where(eq(characters.id, id));
  }

  // Worldbuilding operations
  async getProjectWorldbuilding(projectId: string): Promise<WorldbuildingEntry[]> {
    return await db
      .select()
      .from(worldbuildingEntries)
      .where(eq(worldbuildingEntries.projectId, projectId))
      .orderBy(asc(worldbuildingEntries.title));
  }

  async getWorldbuildingEntry(id: string): Promise<WorldbuildingEntry | undefined> {
    const [entry] = await db.select().from(worldbuildingEntries).where(eq(worldbuildingEntries.id, id));
    return entry;
  }

  async createWorldbuildingEntry(entry: InsertWorldbuildingEntry): Promise<WorldbuildingEntry> {
    const [newEntry] = await db
      .insert(worldbuildingEntries)
      .values(entry)
      .returning();
    return newEntry;
  }

  async updateWorldbuildingEntry(id: string, updates: Partial<InsertWorldbuildingEntry>): Promise<WorldbuildingEntry> {
    const [updated] = await db
      .update(worldbuildingEntries)
      .set({ ...updates, updatedAt: new Date() })
      .where(eq(worldbuildingEntries.id, id))
      .returning();
    return updated;
  }

  async deleteWorldbuildingEntry(id: string): Promise<void> {
    await db.delete(worldbuildingEntries).where(eq(worldbuildingEntries.id, id));
  }

  // Timeline operations
  async getProjectTimeline(projectId: string): Promise<TimelineEvent[]> {
    return await db
      .select()
      .from(timelineEvents)
      .where(eq(timelineEvents.projectId, projectId))
      .orderBy(asc(timelineEvents.date));
  }

  async getTimelineEvent(id: string): Promise<TimelineEvent | undefined> {
    const [event] = await db.select().from(timelineEvents).where(eq(timelineEvents.id, id));
    return event;
  }

  async createTimelineEvent(event: InsertTimelineEvent): Promise<TimelineEvent> {
    let orderIndex = event.orderIndex ?? 0;
    
    if (orderIndex === 0 && event.projectId) {
      const maxOrderResult = await db
        .select({ maxOrder: sql<number>`COALESCE(MAX(${timelineEvents.orderIndex}), -1)` })
        .from(timelineEvents)
        .where(eq(timelineEvents.projectId, event.projectId));
      
      orderIndex = (maxOrderResult[0]?.maxOrder ?? -1) + 1;
    }
    
    const [newEvent] = await db
      .insert(timelineEvents)
      .values({ ...event, orderIndex })
      .returning();
    return newEvent;
  }

  async updateTimelineEvent(id: string, updates: Partial<InsertTimelineEvent>): Promise<TimelineEvent> {
    const [updated] = await db
      .update(timelineEvents)
      .set({ ...updates, updatedAt: new Date() })
      .where(eq(timelineEvents.id, id))
      .returning();
    return updated;
  }

  async deleteTimelineEvent(id: string): Promise<void> {
    await db.delete(timelineEvents).where(eq(timelineEvents.id, id));
  }

  async reorderTimelineEvents(projectId: string, eventId: string, newIndex: number, newDate?: string): Promise<TimelineEvent> {
    return await db.transaction(async (tx) => {
      // 1. SECURITY: Verify event belongs to project
      const [event] = await tx
        .select()
        .from(timelineEvents)
        .where(
          and(
            eq(timelineEvents.id, eventId),
            eq(timelineEvents.projectId, projectId)
          )
        )
        .limit(1);

      if (!event) {
        throw new Error("Event not found or access denied");
      }

      // 2. Get ALL events in the project, sorted by current order
      const allEvents = await tx
        .select()
        .from(timelineEvents)
        .where(eq(timelineEvents.projectId, projectId))
        .orderBy(timelineEvents.orderIndex, timelineEvents.createdAt);

      // 3. CRITICAL: Rearrange array to reflect drag-and-drop
      // Remove the moved event from its current position
      const movedEvent = allEvents.find(e => e.id === eventId);
      if (!movedEvent) {
        throw new Error("Event not found in project events");
      }

      const eventsWithoutMoved = allEvents.filter(e => e.id !== eventId);
      
      // Insert the moved event at the new position
      eventsWithoutMoved.splice(newIndex, 0, movedEvent);

      // 4. Resequence the rearranged array with contiguous indices
      for (let i = 0; i < eventsWithoutMoved.length; i++) {
        const evt = eventsWithoutMoved[i];
        
        // Prepare update data
        const updateData: any = {
          orderIndex: i,
        };
        
        // If this is the moved event AND date should change, update it
        if (evt.id === eventId && newDate !== undefined) {
          updateData.date = newDate;
        }
        
        // Only update if something changed
        const needsUpdate = 
          evt.orderIndex !== i || 
          (evt.id === eventId && newDate !== undefined && evt.date !== newDate);
        
        if (needsUpdate) {
          await tx
            .update(timelineEvents)
            .set(updateData)
            .where(eq(timelineEvents.id, evt.id));
        }
      }

      // 5. Return the updated event
      const [finalEvent] = await tx
        .select()
        .from(timelineEvents)
        .where(eq(timelineEvents.id, eventId))
        .limit(1);

      return finalEvent!;
    });
  }

  // Document operations
  async getProjectDocuments(projectId: string): Promise<Document[]> {
    return await db
      .select()
      .from(documents)
      .where(eq(documents.projectId, projectId))
      .orderBy(asc(documents.orderIndex));
  }

  async getDocument(id: string): Promise<DocumentWithVersions | undefined> {
    const [document] = await db.select().from(documents).where(eq(documents.id, id));
    if (!document) return undefined;

    const versions = await db
      .select()
      .from(documentVersions)
      .where(eq(documentVersions.documentId, id))
      .orderBy(desc(documentVersions.createdAt));

    const [author] = await db
      .select()
      .from(users)
      .where(eq(users.id, document.authorId));

    return {
      ...document,
      versions,
      author,
    };
  }

  async createDocument(document: InsertDocument & { authorId: string }): Promise<Document> {
    const wordCount = calculateWordCount(document.content || '');
    const [newDocument] = await db
      .insert(documents)
      .values({ ...document, wordCount })
      .returning();
    return newDocument;
  }

  async updateDocument(id: string, updates: Partial<InsertDocument>, authorId: string): Promise<Document> {
    const wordCount = updates.content ? calculateWordCount(updates.content) : undefined;
    
    // Save version history
    if (updates.content) {
      const [currentDoc] = await db.select().from(documents).where(eq(documents.id, id));
      if (currentDoc) {
        await db.insert(documentVersions).values({
          documentId: id,
          content: currentDoc.content || "",
          changeDescription: "Auto-saved version",
          authorId,
        });
      }
    }

    const [updated] = await db
      .update(documents)
      .set({ 
        ...updates, 
        ...(wordCount !== undefined && { wordCount }),
        updatedAt: new Date() 
      })
      .where(eq(documents.id, id))
      .returning();
    return updated;
  }

  async deleteDocument(id: string): Promise<void> {
    await db.delete(documents).where(eq(documents.id, id));
  }

  // AI generation operations
  async saveAiGeneration(generation: {
    projectId: string;
    userId: string;
    persona: string;
    prompt: string;
    response: string;
    metadata?: any;
  }): Promise<AiGeneration> {
    const [newGeneration] = await db
      .insert(aiGenerations)
      .values(generation)
      .returning();
    return newGeneration;
  }

  async getUserAiGenerations(userId: string, limit = 50): Promise<AiGeneration[]> {
    return await db
      .select()
      .from(aiGenerations)
      .where(eq(aiGenerations.userId, userId))
      .orderBy(desc(aiGenerations.createdAt))
      .limit(limit);
  }

  async getUserAiUsage(userId: string, startDate: Date): Promise<{
    count: number;
    totalTokens: number;
  }> {
    const generations = await db
      .select()
      .from(aiGenerations)
      .where(
        and(
          eq(aiGenerations.userId, userId),
          sql`${aiGenerations.createdAt} >= ${startDate}`
        )
      );

    let totalTokens = 0;
    for (const gen of generations) {
      if (gen.metadata && typeof gen.metadata === 'object') {
        const metadata = gen.metadata as any;
        const tokensIn = metadata.tokens_in || 0;
        const tokensOut = metadata.tokens_out || 0;
        totalTokens += tokensIn + tokensOut;
      }
    }

    return {
      count: generations.length,
      totalTokens
    };
  }

  // Analysis cache operations  
  private analysisCache = new Map<string, { data: any; timestamp: Date }>();

  async saveAnalysisCache(key: string, data: any): Promise<void> {
    this.analysisCache.set(key, {
      data,
      timestamp: new Date()
    });
  }

  async getAnalysisCache(key: string): Promise<{ data: any; timestamp: Date } | undefined> {
    return this.analysisCache.get(key);
  }

  async clearAnalysisCache(projectId: string): Promise<void> {
    // Clear all cache entries related to this project
    const keysToDelete: string[] = [];
    const keys = Array.from(this.analysisCache.keys());
    for (const key of keys) {
      if (key.includes(projectId)) {
        keysToDelete.push(key);
      }
    }
    keysToDelete.forEach(key => this.analysisCache.delete(key));
  }

  // Comment CRUD operations
  async createComment(documentId: string, authorId: string, content: string, range?: { start: number; end: number }): Promise<DocumentComment> {
    // Check if user has access to the document
    const [document] = await db.select().from(documents).where(eq(documents.id, documentId));
    if (!document) {
      throw new Error("Document not found");
    }

    // Check user has access to the project
    const hasAccess = await this.checkProjectAccess(document.projectId, authorId);
    if (!hasAccess) {
      throw new Error("User does not have access to this project");
    }

    const [comment] = await db
      .insert(documentComments)
      .values({
        documentId,
        authorId,
        content,
        range: range || null,
      })
      .returning();
    return comment;
  }

  async getDocumentComments(documentId: string): Promise<DocumentComment[]> {
    return await db
      .select()
      .from(documentComments)
      .where(eq(documentComments.documentId, documentId))
      .orderBy(asc(documentComments.createdAt));
  }

  async updateComment(commentId: string, updates: { content?: string; resolved?: boolean }): Promise<DocumentComment> {
    const [updated] = await db
      .update(documentComments)
      .set(updates)
      .where(eq(documentComments.id, commentId))
      .returning();
    
    if (!updated) {
      throw new Error("Comment not found");
    }
    
    return updated;
  }

  async deleteComment(commentId: string): Promise<void> {
    await db.delete(documentComments).where(eq(documentComments.id, commentId));
  }

  async resolveComment(commentId: string): Promise<DocumentComment> {
    const [resolved] = await db
      .update(documentComments)
      .set({ resolved: true })
      .where(eq(documentComments.id, commentId))
      .returning();
    
    if (!resolved) {
      throw new Error("Comment not found");
    }
    
    return resolved;
  }

  // Collaboration state persistence
  async saveCollaborationState(documentId: string, ydocState: string): Promise<DocumentCollaborationState> {
    const [state] = await db
      .insert(documentCollaborationStates)
      .values({
        documentId,
        ydocState,
        updatedAt: new Date(),
      })
      .onConflictDoUpdate({
        target: documentCollaborationStates.documentId,
        set: {
          ydocState,
          updatedAt: new Date(),
        },
      })
      .returning();
    return state;
  }

  async getCollaborationState(documentId: string): Promise<DocumentCollaborationState | undefined> {
    const [state] = await db
      .select()
      .from(documentCollaborationStates)
      .where(eq(documentCollaborationStates.documentId, documentId));
    return state;
  }

  // Presence management
  async updatePresence(
    projectId: string,
    userId: string,
    documentId: string | null,
    status: 'online' | 'offline' | 'away',
    cursorPos?: { line: number; column: number },
    color?: string
  ): Promise<CollaborationPresence> {
    // Check user has access to the project
    const hasAccess = await this.checkProjectAccess(projectId, userId);
    if (!hasAccess) {
      throw new Error("User does not have access to this project");
    }

    // First, try to find existing presence for this user in this project
    const [existingPresence] = await db
      .select()
      .from(collaborationPresence)
      .where(
        and(
          eq(collaborationPresence.projectId, projectId),
          eq(collaborationPresence.userId, userId)
        )
      );

    if (existingPresence) {
      // Update existing presence
      const [updated] = await db
        .update(collaborationPresence)
        .set({
          documentId,
          status,
          cursorPos: cursorPos || null,
          color: color || existingPresence.color,
          lastSeen: new Date(),
        })
        .where(eq(collaborationPresence.id, existingPresence.id))
        .returning();
      return updated;
    } else {
      // Create new presence
      const [newPresence] = await db
        .insert(collaborationPresence)
        .values({
          projectId,
          userId,
          documentId,
          status,
          cursorPos: cursorPos || null,
          color: color || this.generateUserColor(),
          lastSeen: new Date(),
        })
        .returning();
      return newPresence;
    }
  }

  async getProjectPresence(projectId: string): Promise<CollaborationPresence[]> {
    return await db
      .select()
      .from(collaborationPresence)
      .where(eq(collaborationPresence.projectId, projectId))
      .orderBy(desc(collaborationPresence.lastSeen));
  }

  async cleanupStalePresence(): Promise<void> {
    const fiveMinutesAgo = new Date(Date.now() - 5 * 60 * 1000);
    
    await db
      .delete(collaborationPresence)
      .where(
        and(
          eq(collaborationPresence.status, 'online'),
          lt(collaborationPresence.lastSeen, fiveMinutesAgo)
        )
      );
  }

  // Helper method to check project access
  private async checkProjectAccess(projectId: string, userId: string): Promise<boolean> {
    // Check if user is owner
    const [project] = await db
      .select()
      .from(projects)
      .where(eq(projects.id, projectId));
    
    if (!project) {
      return false;
    }
    
    if (project.ownerId === userId) {
      return true;
    }
    
    // Check if user is a collaborator
    const [collaborator] = await db
      .select()
      .from(projectCollaborators)
      .where(
        and(
          eq(projectCollaborators.projectId, projectId),
          eq(projectCollaborators.userId, userId)
        )
      );
    
    return !!collaborator;
  }

  // Helper method to generate a color for user cursor
  private generateUserColor(): string {
    const colors = [
      '#FF6B6B', // Red
      '#4ECDC4', // Teal
      '#45B7D1', // Blue
      '#96CEB4', // Green
      '#FFEAA7', // Yellow
      '#DDA0DD', // Plum
      '#F4A460', // Sandy
      '#98D8C8', // Mint
    ];
    return colors[Math.floor(Math.random() * colors.length)];
  }

  // Branch operations
  async createBranch(
    documentId: string, 
    name: string, 
    description: string | null, 
    parentBranchId: string | null, 
    userId: string
  ): Promise<DocumentBranch> {
    // Verify document exists and user has access
    const document = await this.getDocument(documentId);
    if (!document) {
      throw new Error("Document not found");
    }
    
    const hasAccess = await this.checkProjectAccess(document.projectId, userId);
    if (!hasAccess) {
      throw new Error("User does not have access to this project");
    }

    // Generate slug from name
    const slug = name.toLowerCase().replace(/\s+/g, '-').replace(/[^a-z0-9-]/g, '');
    
    // Get base version ID if this is a child branch
    let baseVersionId: string | null = null;
    if (parentBranchId) {
      const parentBranch = await this.getBranchHead(parentBranchId);
      if (parentBranch) {
        baseVersionId = parentBranch.id;
      }
    }

    const [branch] = await db
      .insert(documentBranches)
      .values({
        documentId,
        name,
        slug,
        description,
        parentBranchId,
        baseVersionId,
        createdBy: userId,
      })
      .returning();

    return branch;
  }

  async getBranches(documentId: string): Promise<DocumentBranch[]> {
    return await db
      .select()
      .from(documentBranches)
      .where(eq(documentBranches.documentId, documentId))
      .orderBy(desc(documentBranches.createdAt));
  }

  async getBranch(branchId: string): Promise<DocumentBranch | undefined> {
    const [branch] = await db
      .select()
      .from(documentBranches)
      .where(eq(documentBranches.id, branchId));
    return branch;
  }

  async updateBranch(branchId: string, updates: Partial<InsertDocumentBranch>): Promise<DocumentBranch> {
    const [updated] = await db
      .update(documentBranches)
      .set({
        ...updates,
        updatedAt: new Date(),
      })
      .where(eq(documentBranches.id, branchId))
      .returning();
    
    if (!updated) {
      throw new Error("Branch not found");
    }
    
    return updated;
  }

  async deleteBranch(branchId: string): Promise<void> {
    await db
      .delete(documentBranches)
      .where(eq(documentBranches.id, branchId));
  }

  async getBranchHead(branchId: string): Promise<DocumentVersion | undefined> {
    const [latestVersion] = await db
      .select()
      .from(documentVersions)
      .where(eq(documentVersions.branchId, branchId))
      .orderBy(desc(documentVersions.createdAt))
      .limit(1);
    
    return latestVersion;
  }

  // Version operations
  async createBranchVersion(
    branchId: string, 
    content: string, 
    ydocState: string | null, 
    userId: string,
    wordCount: number = 0
  ): Promise<DocumentVersion> {
    // Get branch to verify it exists and get documentId
    const branch = await this.getBranch(branchId);
    if (!branch) {
      throw new Error("Branch not found");
    }

    // Get previous version to set as parent
    const previousVersion = await this.getBranchHead(branchId);
    
    const [version] = await db
      .insert(documentVersions)
      .values({
        documentId: branch.documentId,
        branchId,
        parentVersionId: previousVersion?.id || null,
        content,
        ydocState,
        wordCount,
        authorId: userId,
      })
      .returning();

    return version;
  }

  async getBranchVersions(branchId: string, limit: number = 50): Promise<DocumentVersion[]> {
    return await db
      .select()
      .from(documentVersions)
      .where(eq(documentVersions.branchId, branchId))
      .orderBy(desc(documentVersions.createdAt))
      .limit(limit);
  }

  async getVersion(versionId: string): Promise<DocumentVersion | undefined> {
    const [version] = await db
      .select()
      .from(documentVersions)
      .where(eq(documentVersions.id, versionId));
    return version;
  }

  async rollbackBranch(branchId: string, targetVersionId: string, userId: string): Promise<DocumentVersion> {
    // Get the target version to rollback to
    const targetVersion = await this.getVersion(targetVersionId);
    if (!targetVersion || targetVersion.branchId !== branchId) {
      throw new Error("Target version not found or does not belong to this branch");
    }

    // Create a new version with the content from the target version
    return await this.createBranchVersion(
      branchId,
      targetVersion.content,
      targetVersion.ydocState,
      userId,
      targetVersion.wordCount || 0
    );
  }

  // Merge operations
  async createMergeEvent(
    sourceBranchId: string, 
    targetBranchId: string, 
    userId: string
  ): Promise<BranchMergeEvent> {
    // Verify both branches exist and get their document IDs
    const [sourceBranch, targetBranch] = await Promise.all([
      this.getBranch(sourceBranchId),
      this.getBranch(targetBranchId)
    ]);

    if (!sourceBranch || !targetBranch) {
      throw new Error("Source or target branch not found");
    }

    if (sourceBranch.documentId !== targetBranch.documentId) {
      throw new Error("Branches belong to different documents");
    }

    const [mergeEvent] = await db
      .insert(branchMergeEvents)
      .values({
        documentId: sourceBranch.documentId,
        sourceBranchId,
        targetBranchId,
        initiatorId: userId,
        status: 'pending',
      })
      .returning();

    return mergeEvent;
  }

  async updateMergeEvent(
    mergeEventId: string, 
    status: 'pending' | 'completed' | 'failed' | 'conflicted',
    metadata?: any
  ): Promise<BranchMergeEvent> {
    const updates: any = {
      status,
      metadata: metadata || null,
    };

    if (status !== 'pending') {
      updates.resolvedAt = new Date();
    }

    const [updated] = await db
      .update(branchMergeEvents)
      .set(updates)
      .where(eq(branchMergeEvents.id, mergeEventId))
      .returning();

    if (!updated) {
      throw new Error("Merge event not found");
    }

    return updated;
  }

  async getMergeEvents(documentId: string): Promise<BranchMergeEvent[]> {
    return await db
      .select()
      .from(branchMergeEvents)
      .where(eq(branchMergeEvents.documentId, documentId))
      .orderBy(desc(branchMergeEvents.createdAt));
  }

  async findCommonAncestor(branch1Id: string, branch2Id: string): Promise<DocumentVersion | undefined> {
    // Get all versions from both branches
    const [branch1Versions, branch2Versions] = await Promise.all([
      this.getBranchVersions(branch1Id, 100),
      this.getBranchVersions(branch2Id, 100)
    ]);

    // Create a set of version IDs and parent version IDs from branch1
    const branch1VersionIds = new Set<string>();
    const branch1ParentIds = new Set<string>();
    
    for (const version of branch1Versions) {
      branch1VersionIds.add(version.id);
      if (version.parentVersionId) {
        branch1ParentIds.add(version.parentVersionId);
      }
    }

    // Find the first version in branch2 that exists in branch1's history
    for (const version of branch2Versions) {
      if (branch1VersionIds.has(version.id)) {
        return version;
      }
      if (version.parentVersionId && branch1VersionIds.has(version.parentVersionId)) {
        return await this.getVersion(version.parentVersionId);
      }
    }

    // Check if branches share a common base version through their parent branches
    const [branch1, branch2] = await Promise.all([
      this.getBranch(branch1Id),
      this.getBranch(branch2Id)
    ]);

    if (branch1?.baseVersionId && branch2?.baseVersionId) {
      if (branch1.baseVersionId === branch2.baseVersionId) {
        return await this.getVersion(branch1.baseVersionId);
      }
    }

    return undefined;
  }

  async applyProjectTemplate(projectId: string, template: string, authorId: string): Promise<void> {
    const { getTemplate } = await import('./templates');
    const templateData = getTemplate(template as any);

    // Create documents
    for (const doc of templateData.documents) {
      await this.createDocument({
        ...doc,
        projectId,
        authorId,
      });
    }

    // Create characters
    for (const character of templateData.characters) {
      await this.createCharacter({
        ...character,
        projectId,
      });
    }

    // Create worldbuilding entries
    for (const entry of templateData.worldbuilding) {
      await this.createWorldbuildingEntry({
        ...entry,
        projectId,
      });
    }

    // Create timeline events
    for (const event of templateData.timeline) {
      await this.createTimelineEvent({
        ...event,
        projectId,
      });
    }
  }

  async getNotifications(userId: string, limit: number = 50): Promise<Notification[]> {
    const notifs = await db
      .select()
      .from(notifications)
      .where(eq(notifications.userId, userId))
      .orderBy(desc(notifications.createdAt))
      .limit(limit);

    return notifs;
  }

  async markNotificationAsRead(notificationId: string, userId: string): Promise<void> {
    await db
      .update(notifications)
      .set({ isRead: true })
      .where(
        and(
          eq(notifications.id, notificationId),
          eq(notifications.userId, userId)
        )
      );
  }

  async markAllNotificationsAsRead(userId: string): Promise<void> {
    await db
      .update(notifications)
      .set({ isRead: true })
      .where(eq(notifications.userId, userId));
  }

  async deleteNotification(notificationId: string, userId: string): Promise<void> {
    await db
      .delete(notifications)
      .where(
        and(
          eq(notifications.id, notificationId),
          eq(notifications.userId, userId)
        )
      );
  }

  async createNotification(data: InsertNotification): Promise<Notification> {
    const [newNotification] = await db
      .insert(notifications)
      .values(data)
      .returning();
    return newNotification;
  }

  async getUnreadNotificationCount(userId: string): Promise<number> {
    const result = await db
      .select({ count: sql<number>`count(*)::int` })
      .from(notifications)
      .where(
        and(
          eq(notifications.userId, userId),
          eq(notifications.isRead, false)
        )
      );
    return result[0]?.count || 0;
  }

  async getProjectActivities(projectId: string, limit: number = 50): Promise<Activity[]> {
    return await db
      .select()
      .from(activities)
      .where(eq(activities.projectId, projectId))
      .orderBy(desc(activities.createdAt))
      .limit(limit);
  }

  async createActivity(activity: InsertActivity): Promise<Activity> {
    const [created] = await db
      .insert(activities)
      .values(activity)
      .returning();
    return created;
  }

  async searchContent(userId: string, query: string, limit: number = 20): Promise<SearchResult[]> {
    const projectIds = await db
      .select({ id: projects.id })
      .from(projects)
      .leftJoin(projectCollaborators, eq(projects.id, projectCollaborators.projectId))
      .where(
        or(
          eq(projects.ownerId, userId),
          and(
            eq(projectCollaborators.userId, userId),
            inArray(projectCollaborators.role, ["editor", "reviewer", "reader"])
          )
        )
      );

    const userProjectIds = projectIds.map(p => p.id);

    if (userProjectIds.length === 0) {
      return [];
    }

    const searchPattern = `%${query.toLowerCase()}%`;

    const documentResults = await db
      .select({
        id: documents.id,
        title: documents.title,
        content: documents.content,
        projectId: documents.projectId,
        projectTitle: projects.title,
        type: sql<string>`'document'`,
        createdAt: documents.createdAt,
      })
      .from(documents)
      .innerJoin(projects, eq(documents.projectId, projects.id))
      .where(
        and(
          inArray(documents.projectId, userProjectIds),
          or(
            sql`LOWER(${documents.title}) LIKE ${searchPattern}`,
            sql`LOWER(${documents.content}) LIKE ${searchPattern}`
          )
        )
      )
      .limit(limit);

    const characterResults = await db
      .select({
        id: characters.id,
        title: characters.name,
        content: sql<string>`COALESCE(${characters.description}, '') || ' ' || COALESCE(${characters.notes}, '')`,
        projectId: characters.projectId,
        projectTitle: projects.title,
        type: sql<string>`'character'`,
        createdAt: characters.createdAt,
      })
      .from(characters)
      .innerJoin(projects, eq(characters.projectId, projects.id))
      .where(
        and(
          inArray(characters.projectId, userProjectIds),
          or(
            sql`LOWER(${characters.name}) LIKE ${searchPattern}`,
            sql`LOWER(${characters.description}) LIKE ${searchPattern}`,
            sql`LOWER(${characters.notes}) LIKE ${searchPattern}`
          )
        )
      )
      .limit(limit);

    const worldbuildingResults = await db
      .select({
        id: worldbuildingEntries.id,
        title: worldbuildingEntries.title,
        content: worldbuildingEntries.description,
        projectId: worldbuildingEntries.projectId,
        projectTitle: projects.title,
        type: sql<string>`'worldbuilding'`,
        createdAt: worldbuildingEntries.createdAt,
      })
      .from(worldbuildingEntries)
      .innerJoin(projects, eq(worldbuildingEntries.projectId, projects.id))
      .where(
        and(
          inArray(worldbuildingEntries.projectId, userProjectIds),
          or(
            sql`LOWER(${worldbuildingEntries.title}) LIKE ${searchPattern}`,
            sql`LOWER(${worldbuildingEntries.description}) LIKE ${searchPattern}`
          )
        )
      )
      .limit(limit);

    const timelineResults = await db
      .select({
        id: timelineEvents.id,
        title: timelineEvents.title,
        content: timelineEvents.description,
        projectId: timelineEvents.projectId,
        projectTitle: projects.title,
        type: sql<string>`'timeline'`,
        createdAt: timelineEvents.createdAt,
      })
      .from(timelineEvents)
      .innerJoin(projects, eq(timelineEvents.projectId, projects.id))
      .where(
        and(
          inArray(timelineEvents.projectId, userProjectIds),
          or(
            sql`LOWER(${timelineEvents.title}) LIKE ${searchPattern}`,
            sql`LOWER(${timelineEvents.description}) LIKE ${searchPattern}`
          )
        )
      )
      .limit(limit);

    const allResults = [
      ...documentResults,
      ...characterResults,
      ...worldbuildingResults,
      ...timelineResults,
    ];

    allResults.sort((a, b) => {
      const aTitle = a.title.toLowerCase();
      const bTitle = b.title.toLowerCase();
      const queryLower = query.toLowerCase();

      const aExact = aTitle === queryLower ? 1 : 0;
      const bExact = bTitle === queryLower ? 1 : 0;
      if (aExact !== bExact) return bExact - aExact;

      const aTitleMatch = aTitle.includes(queryLower) ? 1 : 0;
      const bTitleMatch = bTitle.includes(queryLower) ? 1 : 0;
      if (aTitleMatch !== bTitleMatch) return bTitleMatch - aTitleMatch;

      return new Date(b.createdAt).getTime() - new Date(a.createdAt).getTime();
    });

    return allResults.slice(0, limit);
  }

  // Prompt methods
  async getAllPrompts(): Promise<Prompt[]> {
    return db.select().from(prompts).orderBy(prompts.category, prompts.title);
  }

  async getPromptsByCategory(category: string): Promise<Prompt[]> {
    return db.select().from(prompts).where(eq(prompts.category, category)).orderBy(prompts.title);
  }

  async getPromptsByPersona(persona: string): Promise<Prompt[]> {
    return db.select().from(prompts).where(
      or(eq(prompts.persona, persona), eq(prompts.persona, "any"))
    ).orderBy(prompts.category, prompts.title);
  }

  async getFeaturedPrompts(): Promise<Prompt[]> {
    return db.select().from(prompts).where(eq(prompts.isFeatured, true)).orderBy(desc(prompts.usageCount));
  }

  async searchPrompts(query: string): Promise<Prompt[]> {
    const searchPattern = `%${query.toLowerCase()}%`;
    return db.select().from(prompts).where(
      or(
        sql`LOWER(${prompts.title}) LIKE ${searchPattern}`,
        sql`LOWER(${prompts.content}) LIKE ${searchPattern}`,
        sql`LOWER(${prompts.category}) LIKE ${searchPattern}`,
        sql`LOWER(${prompts.subcategory}) LIKE ${searchPattern}`
      )
    ).orderBy(prompts.category, prompts.title);
  }

  async incrementPromptUsage(promptId: number): Promise<void> {
    await db.update(prompts)
      .set({ usageCount: sql`${prompts.usageCount} + 1` })
      .where(eq(prompts.id, promptId));
  }

  // User favorites methods
  async getUserFavoritePrompts(userId: string): Promise<Prompt[]> {
    const favorites = await db
      .select({ prompt: prompts })
      .from(userFavoritePrompts)
      .innerJoin(prompts, eq(userFavoritePrompts.promptId, prompts.id))
      .where(eq(userFavoritePrompts.userId, userId))
      .orderBy(prompts.category, prompts.title);
    
    return favorites.map(f => f.prompt);
  }

  async addFavoritePrompt(userId: string, promptId: number): Promise<UserFavoritePrompt> {
    const [favorite] = await db.insert(userFavoritePrompts)
      .values({ userId, promptId })
      .returning();
    return favorite;
  }

  async removeFavoritePrompt(userId: string, promptId: number): Promise<void> {
    await db.delete(userFavoritePrompts)
      .where(
        and(
          eq(userFavoritePrompts.userId, userId),
          eq(userFavoritePrompts.promptId, promptId)
        )
      );
  }

<<<<<<< HEAD
  // KDP Metadata operations
  async createKDPMetadata(metadata: InsertKdpMetadata): Promise<KdpMetadata> {
    const [newMetadata] = await db
      .insert(kdpMetadata)
      .values(metadata)
      .returning();
    return newMetadata;
  }

  async getKDPMetadata(bookId: string): Promise<KdpMetadata | undefined> {
    const [metadata] = await db
      .select()
      .from(kdpMetadata)
      .where(eq(kdpMetadata.kdpBookId, bookId));
    return metadata;
  }

  async updateKDPMetadata(bookId: string, updates: Partial<InsertKdpMetadata>): Promise<KdpMetadata> {
    const [updated] = await db
      .update(kdpMetadata)
      .set({ ...updates, updatedAt: new Date() })
      .where(eq(kdpMetadata.kdpBookId, bookId))
      .returning();
    return updated;
  }

  async deleteKDPMetadata(bookId: string): Promise<void> {
    await db.delete(kdpMetadata).where(eq(kdpMetadata.kdpBookId, bookId));
  }

  async getProjectKDPMetadata(projectId: string): Promise<KdpMetadata[]> {
    return await db
      .select()
      .from(kdpMetadata)
      .where(eq(kdpMetadata.projectId, projectId))
      .orderBy(desc(kdpMetadata.createdAt));
  }

  // Romance Series operations
  async getUserRomanceSeries(userId: string): Promise<RomanceSeries[]> {
    return await db
      .select()
      .from(romanceSeries)
      .where(eq(romanceSeries.authorId, userId))
      .orderBy(asc(romanceSeries.title));
  }

  async createRomanceSeries(series: InsertRomanceSeries): Promise<RomanceSeries> {
    const [newSeries] = await db
      .insert(romanceSeries)
      .values(series)
      .returning();
    return newSeries;
  }

  async updateRomanceSeries(seriesId: string, updates: Partial<InsertRomanceSeries>): Promise<RomanceSeries> {
    const [updated] = await db
      .update(romanceSeries)
      .set({ ...updates, updatedAt: new Date() })
      .where(eq(romanceSeries.id, seriesId))
      .returning();
    return updated;
  }

  async deleteRomanceSeries(seriesId: string): Promise<void> {
    await db.delete(romanceSeries).where(eq(romanceSeries.id, seriesId));
=======
  // OCR methods
  async createOCRRecord(data: { userId: string; projectId?: string; expertMode?: string; extractedText: string; metadata: any }): Promise<OCRRecord> {
    const [record] = await db.insert(ocrRecords)
      .values({
        userId: data.userId,
        projectId: data.projectId || null,
        expertMode: data.expertMode as any,
        extractedText: data.extractedText,
        metadata: data.metadata
      })
      .returning();
    return record;
  }

  async getOCRHistory(userId: string, projectId?: string, limit: number = 50): Promise<OCRRecord[]> {
    const conditions = [eq(ocrRecords.userId, userId)];
    
    if (projectId) {
      conditions.push(eq(ocrRecords.projectId, projectId));
    }

    return db.select()
      .from(ocrRecords)
      .where(and(...conditions))
      .orderBy(desc(ocrRecords.createdAt))
      .limit(limit);
  }

  // AI Usage tracking
  async getUserAIUsageCount(userId: string): Promise<number> {
    // Count AI generations from this month
    const startOfMonth = new Date();
    startOfMonth.setDate(1);
    startOfMonth.setHours(0, 0, 0, 0);

    const [result] = await db
      .select({ count: sql<number>`count(*)` })
      .from(aiGenerations)
      .where(
        and(
          eq(aiGenerations.userId, userId),
          sql`${aiGenerations.createdAt} >= ${startOfMonth.toISOString()}`
        )
      );

    return Number(result?.count || 0);
  }

  async incrementAIUsage(userId: string, projectId: string | null, type: string): Promise<void> {
    // Record the AI usage
    await db.insert(aiGenerations).values({
      userId,
      projectId: projectId || undefined,
      persona: type,
      prompt: `OCR extraction - ${type}`,
      response: 'OCR processed',
      metadata: { type, timestamp: new Date() }
    });
  }

  // Analysis cache (simple in-memory cache for now)
  private analysisCache = new Map<string, { data: any; timestamp: Date }>();

  async getAnalysisCache(key: string): Promise<any | null> {
    const cached = this.analysisCache.get(key);
    if (!cached) return null;
    
    // Return cached data if less than 24 hours old
    const age = Date.now() - cached.timestamp.getTime();
    if (age > 86400000) {
      this.analysisCache.delete(key);
      return null;
    }
    
    return cached;
  }

  async setAnalysisCache(key: string, data: any): Promise<void> {
    this.analysisCache.set(key, {
      data,
      timestamp: new Date()
    });
>>>>>>> 9e763bdf
  }
}

export const storage = new DatabaseStorage();<|MERGE_RESOLUTION|>--- conflicted
+++ resolved
@@ -18,12 +18,7 @@
   activities,
   prompts,
   userFavoritePrompts,
-<<<<<<< HEAD
-  kdpMetadata,
-  romanceSeries,
-=======
   ocrRecords,
->>>>>>> 9e763bdf
   type User,
   type UpsertUser,
   type Project,
@@ -61,15 +56,8 @@
   type SearchResult,
   type Prompt,
   type UserFavoritePrompt,
-<<<<<<< HEAD
-  type KdpMetadata,
-  type InsertKdpMetadata,
-  type RomanceSeries,
-  type InsertRomanceSeries,
-=======
   type OCRRecord,
   type InsertOCRRecord,
->>>>>>> 9e763bdf
 } from "@shared/schema";
 import { calculateWordCount } from "@shared/utils";
 import { db } from "./db";
@@ -214,20 +202,6 @@
   addFavoritePrompt(userId: string, promptId: number): Promise<UserFavoritePrompt>;
   removeFavoritePrompt(userId: string, promptId: number): Promise<void>;
 
-<<<<<<< HEAD
-  // KDP Metadata operations
-  createKDPMetadata(metadata: InsertKdpMetadata): Promise<KdpMetadata>;
-  getKDPMetadata(bookId: string): Promise<KdpMetadata | undefined>;
-  updateKDPMetadata(bookId: string, updates: Partial<InsertKdpMetadata>): Promise<KdpMetadata>;
-  deleteKDPMetadata(bookId: string): Promise<void>;
-  getProjectKDPMetadata(projectId: string): Promise<KdpMetadata[]>;
-
-  // Romance Series operations
-  getUserRomanceSeries(userId: string): Promise<RomanceSeries[]>;
-  createRomanceSeries(series: InsertRomanceSeries): Promise<RomanceSeries>;
-  updateRomanceSeries(seriesId: string, updates: Partial<InsertRomanceSeries>): Promise<RomanceSeries>;
-  deleteRomanceSeries(seriesId: string): Promise<void>;
-=======
   // OCR methods
   createOCRRecord(data: { userId: string; projectId?: string; expertMode?: string; extractedText: string; metadata: any }): Promise<any>;
   getOCRHistory(userId: string, projectId?: string, limit?: number): Promise<any[]>;
@@ -239,7 +213,6 @@
   // Analysis cache
   getAnalysisCache(key: string): Promise<any | null>;
   setAnalysisCache(key: string, data: any): Promise<void>;
->>>>>>> 9e763bdf
 }
 
 export class DatabaseStorage implements IStorage {
@@ -1634,74 +1607,6 @@
       );
   }
 
-<<<<<<< HEAD
-  // KDP Metadata operations
-  async createKDPMetadata(metadata: InsertKdpMetadata): Promise<KdpMetadata> {
-    const [newMetadata] = await db
-      .insert(kdpMetadata)
-      .values(metadata)
-      .returning();
-    return newMetadata;
-  }
-
-  async getKDPMetadata(bookId: string): Promise<KdpMetadata | undefined> {
-    const [metadata] = await db
-      .select()
-      .from(kdpMetadata)
-      .where(eq(kdpMetadata.kdpBookId, bookId));
-    return metadata;
-  }
-
-  async updateKDPMetadata(bookId: string, updates: Partial<InsertKdpMetadata>): Promise<KdpMetadata> {
-    const [updated] = await db
-      .update(kdpMetadata)
-      .set({ ...updates, updatedAt: new Date() })
-      .where(eq(kdpMetadata.kdpBookId, bookId))
-      .returning();
-    return updated;
-  }
-
-  async deleteKDPMetadata(bookId: string): Promise<void> {
-    await db.delete(kdpMetadata).where(eq(kdpMetadata.kdpBookId, bookId));
-  }
-
-  async getProjectKDPMetadata(projectId: string): Promise<KdpMetadata[]> {
-    return await db
-      .select()
-      .from(kdpMetadata)
-      .where(eq(kdpMetadata.projectId, projectId))
-      .orderBy(desc(kdpMetadata.createdAt));
-  }
-
-  // Romance Series operations
-  async getUserRomanceSeries(userId: string): Promise<RomanceSeries[]> {
-    return await db
-      .select()
-      .from(romanceSeries)
-      .where(eq(romanceSeries.authorId, userId))
-      .orderBy(asc(romanceSeries.title));
-  }
-
-  async createRomanceSeries(series: InsertRomanceSeries): Promise<RomanceSeries> {
-    const [newSeries] = await db
-      .insert(romanceSeries)
-      .values(series)
-      .returning();
-    return newSeries;
-  }
-
-  async updateRomanceSeries(seriesId: string, updates: Partial<InsertRomanceSeries>): Promise<RomanceSeries> {
-    const [updated] = await db
-      .update(romanceSeries)
-      .set({ ...updates, updatedAt: new Date() })
-      .where(eq(romanceSeries.id, seriesId))
-      .returning();
-    return updated;
-  }
-
-  async deleteRomanceSeries(seriesId: string): Promise<void> {
-    await db.delete(romanceSeries).where(eq(romanceSeries.id, seriesId));
-=======
   // OCR methods
   async createOCRRecord(data: { userId: string; projectId?: string; expertMode?: string; extractedText: string; metadata: any }): Promise<OCRRecord> {
     const [record] = await db.insert(ocrRecords)
@@ -1784,7 +1689,6 @@
       data,
       timestamp: new Date()
     });
->>>>>>> 9e763bdf
   }
 }
 
