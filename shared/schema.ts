--- conflicted
+++ resolved
@@ -597,17 +597,7 @@
   activities: many(activities),
   emails: many(emails),
   sms: many(sms),
-<<<<<<< HEAD
-  // Romance-specific relations
-  ownedSeries: many(romanceSeries),
-  coverDesigns: many(coverDesigns),
-  bookBlurbs: many(bookBlurbs),
-  agencyClients: many(clientPortfolios, { relationName: 'AgencyToClient' }),
-  clientContracts: many(clientPortfolios, { relationName: 'ClientToAgency' }),
-  revenueEntries: many(revenueEntries),
-=======
   ocrRecords: many(ocrRecords),
->>>>>>> 9e763bdf
 }));
 
 export const projectsRelations = relations(projects, ({ one, many }) => ({
@@ -626,21 +616,7 @@
   collaborationPresence: many(collaborationPresence),
   notifications: many(notifications),
   activities: many(activities),
-<<<<<<< HEAD
-  // Romance-specific relations
-  series: one(romanceSeries, {
-    fields: [projects.seriesId],
-    references: [romanceSeries.id],
-  }),
-  tropes: many(romanceTropes),
-  characterRelationships: many(characterRelationships),
-  coverDesigns: many(coverDesigns),
-  bookBlurbs: many(bookBlurbs),
-  kdpMetadata: many(kdpMetadata),
-  revenueEntries: many(revenueEntries),
-=======
   ocrRecords: many(ocrRecords),
->>>>>>> 9e763bdf
 }));
 
 export const projectCollaboratorsRelations = relations(projectCollaborators, ({ one }) => ({
